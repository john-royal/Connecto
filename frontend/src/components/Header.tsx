--- conflicted
+++ resolved
@@ -5,17 +5,22 @@
 import MenuItem from '@mui/joy/MenuItem'
 import Typography from '@mui/joy/Typography'
 import { useRef, useState } from 'react'
-import { Link, useNavigate } from 'react-router-dom'
+import { Link, To, useNavigate } from 'react-router-dom'
 import '../App.css'
 import Logo from '../assets/logo.png'
 import { useAuth } from '../lib/auth'
 
-<<<<<<< HEAD
-function Header({leaveChat, logoLink}) {
-=======
 function Header({ leaveChat = true }: { leaveChat?: boolean }) {
->>>>>>> 4002743d
   const { user } = useAuth()
+  let logoLink = "/admin"
+
+  window.location.pathname === "/chat" && (
+    logoLink = "/"
+  )
+
+  window.location.pathname === '/' && (
+    logoLink = "/"
+  )
 
   const logo = (
     <Link
