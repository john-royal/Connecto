--- conflicted
+++ resolved
@@ -50,15 +50,7 @@
 
   return (
     <>
-<<<<<<< HEAD
-      {window.location.pathname === '/admin' ? (
-        <Header leaveChat={false} logoLink="/admin" />
-      ) : (
-        <Header leaveChat={true} logoLink="/admin" />
-      )}
-=======
       <Header leaveChat={location.pathname === 'admin'} />
->>>>>>> 4002743d
       <Box sx={{ display: 'flex', flexDirection: 'row', maxWidth: '100vw' }}>
         <ThreadsList threads={threads} />
         <Box
